<<<<<<< HEAD
2011-05-25  Romain Lenglet  <romain.lenglet@berabera.info>

	* src/Makefile.am, src/openfaucet/of_1_1_0/__init__.py,
	src/openfaucet/of_1_1_0/ofconfig.py,
	src/openfaucet/of_1_1_0/test_ofconfig.py,
	src/openfaucet/of_common/__init__.py,
	src/openfaucet/of_common/ofconfig.py,
	src/openfaucet/of_common/test_ofconfig.py,
	src/openfaucet/ofconfig.py, src/openfaucet/test_ofconfig.py: Add
	config structures for OpenFlow 1.1.0 in new subpackage of_1_1_0.
	Move class PacketQueue and its unittests, common to OpenFlow 1.0.0
	and 1.1.0, to new subpackage of_common.
=======
2011-05-24  Romain Lenglet  <romain.lenglet@berabera.info>

	* src/openfaucet/ofconfig.py: Fix documentation of PortConfig
	object deserialization.
	* src/openfaucet/test_ofconfig.py: Fix unittest of PortConfig flag
	serialization to test all flags.

2011-05-17  Romain Lenglet  <romain.lenglet@berabera.info>

	* src/openfaucet/ofaction.py, src/openfaucet/test_ofaction.py,
	NEWS: Fix the format for OFPAT_ENQUEUE / ActionEnqueue actions.

2011-05-17  Romain Lenglet  <romain.lenglet@berabera.info>

	* docs/install.rst.in: Update the documentation to build the
	Debian package.
>>>>>>> c7fd91bd

2011-05-05  Romain Lenglet  <romain.lenglet@berabera.info>

	* configure.ac, NEWS: Set the version to 1.2~pre1, and prepare
	NEWS for future changes.

	* NEWS: Set the release version to 1.1 for the latest changes.

	* configure.ac: Set the version to 1.1.

	* README: Add links to the mailing-lists and online discussion
	groups.

	* docs/Makefile.am, docs/index.rst: Add documentation sections
	containing the NEWS and COPYING files.

2011-03-24  Romain Lenglet  <romain.lenglet@berabera.info>

	* src/openfaucet/ofproto.py, src/openfaucet/test_ofproto.py, NEWS:
	Fix the semantics of actions_len field in OFPT_PACKET_OUT
	messages: it is a number of bytes, not a number of actions.

2011-03-23  Jacob Mandelson  <jacob@mandelson.org>

        * src/openfaucet/ofcontroller.py: Move connection_made() callback
	outside of _features_lock critical section.

2011-03-22  Romain Lenglet  <romain.lenglet@berabera.info>

	* configure.ac, NEWS: Set the version to 1.1~pre1, and prepare
	NEWS for future changes.

	* configure.ac: Set the version to 1.0.

	* NEWS: Add empty NEWS file.

	* docs/install.rst.in: Add a link to the releases index page.

	* docs/install.rst.in, index.rst, configure.ac, docs/Makefile.am:
	Add documentation for installing and building OpenFaucet.

	* docs/index.rst: Shorten titles in table of contents.

	* docs/match.rst, docs/index.rst, docs/Makefile.am: Add
	documentation for OpenFlow flow matches.

2011-03-21  Romain Lenglet  <romain.lenglet@berabera.info>


	* docs/index.rst, docs/Makefile.am, docs/error.rst: Add
	documentation for OpenFlow errors.

	* src/openfaucet/ofproto.py, src/openfaucet/ofcontroller.py,
	docs/controller.rst: Add method raise_error_with_request into
	IOpenflowControllerStub. Add documentation for it.

	* src/test_all.py.in, src/openfaucet/*.py: Follow PEP8 style:
	reindent all Python sources with 4 spaces, put spaces around all
	operators, etc. Move module documentation from comments into
	docstrings.

2011-03-17  Romain Lenglet  <romain.lenglet@berabera.info>

	* src/openfaucet/test_ofprotoops.py,
	src/openfaucet/test_ofcontroller.py: Use LoopbackTransports to
	exchange messages with a peer mock protocol, to simplify
	unittests.

	* src/openfaucet/mock_ofproto.py: Define class LoopbackTransport.

	* src/test_all.py.in: Fix logging setup.

	* src/openfaucet/ofproto.py, src/openfaucet/ofprotoops.py,
	src/openfaucet/ofcontroller.py: Add INFO-level logging. Log the
	configuration at INFO level.

	* src/openfaucet/buffer.py, src/openfaucet/test_buffer.py,
	src/openfaucet/test_ofconfig.py: Raise IndexErrors instead of
	AssertionErrors in ReceiveBuffer's methods.

	* src/openfaucet/ofproto.py, src/openfaucet/midokura.py,
	src/openfaucet/mock_vendor.py: Define the IOpenflowVendorHandler
	and IOpenflowVendorHandlerStub interfaces.  Rename "buffer" args
	into "buf" to prevent shadowing Python's "buffer" keyword.

2011-03-16  Romain Lenglet  <romain.lenglet@berabera.info>

	* src/openfaucet/ofproto.py: Dispatch on message type using a dict
	instead of a series of ifs.

2011-03-14  Romain Lenglet  <romain.lenglet@berabera.info>

	* configure.ac: Replace the bug report email address by
	openfaucet-bug@googlegroups.com.

	* AUTHORS: Fix the formatting of contributors list to follow the
	same conventions as GNU projects' AUTHORS files.

2011-03-08  Jacob Mandelson  <jacob@mandelson.org>

	* src/openfaucet/midokura.py,
	src/openfaucet/test_midokura.py: Add Midokura vendor extensions.

	* src/openfaucet/ofaction.py,
	src/openfaucet/test_ofproto.py: Fix value of OFPAT_VENDOR.

	* src/openfaucet/ofproto.py: Fix bad-action-length raise.

2011-03-06  Romain Lenglet  <romain.lenglet@berabera.info>

	* src/openfaucet/ofprotoops.py: Document why we directly use
	callables instead of Deferred objects.

2011-03-05  Romain Lenglet  <romain.lenglet@berabera.info>

	* src/Makefile.am (EXTRA_DIST): Fix the distribution of
	test_all.py.in and all unittest modules.

	* src/openfaucet/test_ofproto.py,
	src/openfaucet/mock_ofcontroller.py,
	src/openfaucet/mock_ofproto.py, src/openfaucet/mock_vendor.py,
	src/openfaucet/mock_twisted.py, src/openfaucet/test_ofprotoops.py,
	src/openfaucet/test_ofcontroller.py, src/Makefile.am: Move classes
	MockVendorAction and MockVendorHandler into new module
	mock_vendor. Move class MockTransport into module
	mock_twisted. Move class MockOpenflowController into new module
	mock_ofcontroller.

	* src/openfaucet/test_ofcontroller.py,
	src/openfaucet/test_ofproto.py, src/openfaucet/test_ofprotoops.py:
	Simplify logging setup in unittests.

	* src/openfaucet/ofproto.py: Print backtraces in the logs. Improve
	logging wording.

	* src/openfaucet/oferror.py: Fix printing of OpenflowError
	exceptions.

	* src/openfaucet/ofprotoops.py, src/openfaucet/test_ofprotoops.py,
	src/openfaucet/ofcontroller.py, docs/controller.rst: Silently
	cancel all pending operations when the connection is lost.

	* src/openfaucet/ofcontroller.py,
	src/openfaucet/test_ofcontroller.py, docs/controller.rst: Close
	the tranport connection if the handshake times out.

2011-03-02  Romain Lenglet  <romain.lenglet@berabera.info>

	* docs/Makefile.am (SPHINXOPTS): Remove the -n flag for
	compatibility with older versions of sphinx-build.

	* src/openfaucet/ofprotoops.py, src/openfaucet/ofcontroller.py,
	src/openfaucet/test_ofcontroller.py, docs/controller.rst: Rename
	class Callback into Callable. Make its instances directly
	callable. Document that class as a decorator of a callable to pass
	additional arguments.

2011-02-23  Romain Lenglet  <romain.lenglet@berabera.info>

	* src/openfaucet/ofproto.py: Add comments into the
	serialize_action() / deserialize_action() methods to justify the
	design decision to keep them in the OpenflowProtocol class.

	* src/openfaucet/ofproto.py, src/openfaucet/test_ofproto.py: Add a
	serialize_vendor_action() vendor handler callback, to make it
	easier to encode / decode vendor actions with subtypes.

	* src/openfaucet/ofproto.py, src/openfaucet/ofcontroller.py,
	src/openfaucet/test_ofproto.py, docs/controller.rst,
	docs/action.rst: Split send_flow_mod() and handle_flow_mod() into
	one method for each command (add, remove, and delete) with
	command-specific signatures.

2011-02-22  Romain Lenglet  <romain.lenglet@berabera.info>

	* src/openfaucet/ofmatch.py, src/openfaucet/mock_twisted.py: Fix
	"which" -> "whose" in documentation.

	* docs/controller.rst, src/openfaucet/ofcontroller.py,
	src/openfaucet/oferror.py, src/openfaucet/ofproto.py,
	src/openfaucet/ofprotoops.py: Consistently use "binary string"
	instead of "byte buffer" in all documentation, to avoid any
	confusion with ReceiveBuffer.

2011-02-18  Romain Lenglet  <romain.lenglet@berabera.info>

	* src/openfaucet/ofconfig.py: Fix documentation details.

	* docs/config.rst, docs/Makefile.am, docs/index.rst,
	docs/controller.rst: Add documentation for switch configuration
	classes.

	* docs/action.rst: Clarify the properties of action objects and
	named tuples.

	* src/openfaucet/ofaction.py: Define interface IAction and have
	all action classes implement it.

	* docs/action.rst, docs/Makefile.am, docs/index.rst,
	docs/controller.rst: Add documentation for standard port numbers,
	for interface IAction, and for standard action classes.

	* src/openfaucet/ofcontroller.py
	(IOpenflowControllerStub, IOpenflowController): Remove the 'self'
	argument from interface methods.

	* docs/controller.rst: Fix the specification of 'features' as an
	attribute instead of a method.

2011-02-17  Romain Lenglet  <romain.lenglet@berabera.info>

	* docs/controller.rst, src/openfaucet/ofcontroller.py: Fix wording
	in documentation.

	* docs/controller.rst, src/openfaucet/oferror.py,
	src/openfaucet/ofmatch.py, src/openfaucet/ofproto.py,
	src/openfaucet/ofprotoops.py, src/openfaucet/test_ofcontroller.py,
	src/openfaucet/test_ofprotoops.py: Replace id->ID and xid->XID in
	comments and documentation.

2011-02-16  Romain Lenglet  <romain.lenglet@berabera.info>

	* src/openfaucet/ofcontroller.py (IOpenflowControllerStub): Add
	interface IOpenflowControllerStub for documenting methods callable
	by controller objects.

	* src/openfaucet/ofprotoops.py (Callback): Clean up documentation.

	* docs/index.rst, docs/controller.rst: Reindent using 2
	spaces. Complete section "Sending messages to datapaths".

2011-02-15  Romain Lenglet  <romain.lenglet@berabera.info>

	* src/Makefile.am (TESTS), src/test_all.py.in: Run all unittests
	as a single test suite, instead of running every unittest module
	in turn. Use Automake's TESTS and TESTS_ENVIRONMENT variables to
	configure tests.

2011-02-14  Romain Lenglet  <romain.lenglet@berabera.info>

	* docs/index.rst: Fix typo.

2011-02-13  Romain Lenglet  <romain.lenglet@berabera.info>

	* docs/controller.rst, docs/index.rst, docs/Makefile.am: Clean up
	documentation and add controller developer's guide sections
	"Controller instantiation" and "Asynchronous message callbacks".

	* src/openfaucet/ofcontroller.py (IOpenflowController),
	src/openfaucet/ofproto.py (OpenflowProtocol): Fix controller
	callbacks documentation.

2011-02-12  Romain Lenglet  <romain.lenglet@berabera.info>

	* docs/Makefile.am: Simplify to build and install only HTML doc,
	in $(htmldir)/html/. Fix broken install-html rule.

2011-02-11  Romain Lenglet  <romain.lenglet@berabera.info>

	* ChangeLog: Add copyright notice and permission notice.

2011-02-09  Romain Lenglet  <romain.lenglet@berabera.info>

	* AUTHORS, NEWS, COPYING, configure.ac, **/Makefile.am: Initial
	autoolization.


Copyright 2011 Midokura KK

Licensed under the Apache License, Version 2.0 (the "License");
you may not use this file except in compliance with the License.
You may obtain a copy of the License at

    http://www.apache.org/licenses/LICENSE-2.0

Unless required by applicable law or agreed to in writing, software
distributed under the License is distributed on an "AS IS" BASIS,
WITHOUT WARRANTIES OR CONDITIONS OF ANY KIND, either express or implied.
See the License for the specific language governing permissions and
limitations under the License.<|MERGE_RESOLUTION|>--- conflicted
+++ resolved
@@ -1,4 +1,3 @@
-<<<<<<< HEAD
 2011-05-25  Romain Lenglet  <romain.lenglet@berabera.info>
 
 	* src/Makefile.am, src/openfaucet/of_1_1_0/__init__.py,
@@ -11,7 +10,7 @@
 	config structures for OpenFlow 1.1.0 in new subpackage of_1_1_0.
 	Move class PacketQueue and its unittests, common to OpenFlow 1.0.0
 	and 1.1.0, to new subpackage of_common.
-=======
+
 2011-05-24  Romain Lenglet  <romain.lenglet@berabera.info>
 
 	* src/openfaucet/ofconfig.py: Fix documentation of PortConfig
@@ -28,7 +27,6 @@
 
 	* docs/install.rst.in: Update the documentation to build the
 	Debian package.
->>>>>>> c7fd91bd
 
 2011-05-05  Romain Lenglet  <romain.lenglet@berabera.info>
 
